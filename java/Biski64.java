--- conflicted
+++ resolved
@@ -10,241 +10,7 @@
  * To use this generator in a multi-threaded environment, each thread must have its own
  * distinct instance of {@code Biski64}, initialized as a unique stream.
  */
-<<<<<<< HEAD
-public class Biski64 implements RandomGenerator
-	{
-	protected long mix;
-	protected long loopMix;
-	protected long fastLoop;
-
-
-	/**
-	 * Creates a new Biski64 generator. The seed is initialized using
-	 * a value derived from {@code System.nanoTime()}.
-	 */
-	public Biski64()
-		{
-		setSeed( System.nanoTime() );
-		}
-
-
-
-	/**
-	 * Creates a new Biski64 generator for a given thread. The seed is initialized using
-	 * a value derived from {@code System.nanoTime()}.
-	 *
-	 * @param threadIndex the index of the thread (starting at 0)
-	 * @param totalNumThreads the total number of threads
-	 */
-	public Biski64( int threadIndex, int totalNumThreads)
-		{
-		long initialSeed = System.nanoTime() ^ Thread.currentThread().getId() ^ (((long)threadIndex << 16) | totalNumThreads);
-
-		this( threadIndex, totalNumThreads, initialSeed );
-		}
-
-
-	/**
-	 * Creates a new Biski64 generator for a given thread.
-	 *
-	 * @param threadIndex the index of the thread (starting at 0)
-	 * @param totalNumThreads the total number of threads
-	 * @param seed the initial seed
-	 */
-	public Biski64( int threadIndex, int totalNumThreads, long seed)
-		{
-		mix = splitMix64( seed );
-		loopMix = splitMix64( mix );
-
-		initForThread( threadIndex, totalNumThreads );
-		}
-
-
-	private void initForThread( int threadIndex, int totalNumThreads)
-		{
-		final BigInteger FULL_UNSIGNED_64_BIT_RANGE = new BigInteger("FFFFFFFFFFFFFFFFFF", 16);
-
-		if (totalNumThreads == 1)
-			this.fastLoop = splitMix64(this.loopMix);
-		else
-			{
-			BigInteger bigNumThreads = BigInteger.valueOf( totalNumThreads );
-
-			// Calculate the increment per stream: (2^64 - 1) / numThreads
-			BigInteger incrementPerStream = FULL_UNSIGNED_64_BIT_RANGE.divide( bigNumThreads );
-
-			// Calculate the base fastLoop for this stream: threadIndex * incrementPerStream
-			BigInteger baseFastLoopBigInt = incrementPerStream.multiply( BigInteger.valueOf( threadIndex ) );
-
-			// Convert back to long. Since baseFastLoopBigInt should be within 0 to 2^64-1,
-			// longValue() will give the correct bit pattern.
-			this.fastLoop = baseFastLoopBigInt.longValue();
-			}
-		}
-
-	/**
-	 * Reseeds this generator. The three internal state variables are
-	 * derived from the given seed using a SplitMix64 algorithm,
-	 * followed by a warm-up period to further diffuse the state.
-	 *
-	 * @param seed the initial seed
-	 */
-	public void setSeed( long seed )
-		{
-		fastLoop = splitMix64( seed );
-		mix = splitMix64( fastLoop );
-		loopMix = splitMix64( mix );
-		}
-
-
-	/**
-	 * A SplitMix64 helper function to scramble and distribute seed bits.
-	 *
-	 * @param z The input value.
-	 * @return A pseudo-random long derived from the input.
-	 */
-	public static long splitMix64( long z )
-		{
-		z = ( z ^ ( z >>> 30 ) ) * 0xbf58476d1ce4e5b9L;
-		z = ( z ^ ( z >>> 27 ) ) * 0x94d049bb133111ebL;
-		return z ^ ( z >>> 31 );
-		}
-
-
-	/**
-	 * Returns the next pseudorandom {@code long} value from this generator's sequence.
-	 * The general contract of {@code nextLong} is that one {@code long}
-	 * value is pseudorandomly generated and returned.
-	 *
-	 * @return the next pseudorandom {@code long} value
-	 */
-	@Override
-	public long nextLong()
-		{
-		final long output = this.mix + this.loopMix;
-		final long oldLoopMix = this.loopMix;
-
-		this.loopMix = this.fastLoop ^ this.mix;
-		this.mix = Long.rotateLeft( this.mix, 16 ) + Long.rotateLeft( oldLoopMix, 40 );
-		this.fastLoop += 0x9999999999999999L;
-
-		return output;
-		}
-
-
-	/**
-	 * Returns a pseudorandom {@code double} value between 0.0 (inclusive) and 1.0 (exclusive).
-	 *
-	 * @return a pseudorandom {@code double} value between 0.0 and 1.0
-	 */
-	public double random()
-		{
-		// Uses the top 53 bits from nextLong() for double precision
-		return ( nextLong() >>> 11 ) * ( 1.0 / ( 1L << 53 ) );
-		}
-
-
-	/**
-	 * Returns a pseudorandom {@code int} value between 0 (inclusive)
-	 * and the specified value (inclusive), without modulo bias.
-	 *
-	 * @param maxInclusive the maximum inclusive bound. Must be non-negative.
-	 * @return a pseudorandom {@code int} value between 0 and {@code maxInclusive} (inclusive)
-	 * @throws IllegalArgumentException if {@code maxInclusive} is negative
-	 */
-	public int random( int maxInclusive )
-		{
-		if ( maxInclusive < 0 )
-			throw new IllegalArgumentException( "maxInclusive must be non-negative" );
-
-		if ( maxInclusive == 0 )
-			return 0;
-
-		long N = (long) maxInclusive + 1;
-		long bits;
-		long val;
-		do
-			{
-			bits = nextLong() & Long.MAX_VALUE; // Ensure non-negative
-			val = bits % N;
-			}
-		while ( bits - val + ( N - 1 ) < 0 ); // Debiasing loop
-
-		return (int) val;
-		}
-
-
-	/**
-	 * Returns a pseudorandom {@code boolean} value.
-	 *
-	 * @return a pseudorandom {@code boolean} value
-	 */
-	public boolean flipCoin()
-		{
-		return (nextLong() & 1L) == 0L;
-		}
-
-
-	/**
-	 * Returns a pseudorandom {@code double} value selected from a
-	 * Gaussian (normal) distribution with mean 0.0 and standard deviation 1.0.
-	 *
-	 * @return a pseudorandom {@code double} from a standard normal distribution
-	 */
-	public double randomGaussian()
-		{
-		// Uses the Box-Muller transform
-		double v1, v2, s;
-		do
-			{
-			v1 = 2.0 * random() - 1.0; // Between -1.0 and 1.0
-			v2 = 2.0 * random() - 1.0; // Between -1.0 and 1.0
-			s = v1 * v1 + v2 * v2;
-			}
-		while ( s >= 1.0 || s == 0.0 );
-
-		double multiplier = Math.sqrt( ( -2.0 * Math.log( s ) ) / s );
-
-		return v1 * multiplier;
-		// Note: v2 * multiplier would be the second Gaussian random number, discarded here.
-		}
-
-
-	/**
-	 * Returns a pseudorandom hexadecimal string of the specified length.
-	 * Characters are from '0'-'9' and 'a'-'f'.
-	 *
-	 * @param length the desired length of the hex string.
-	 * @return a random hex string of the specified length.
-	 */
-	public String randomHexString( int length )
-		{
-		if ( length < 0 )
-			throw new IllegalArgumentException( "length must be non-negative" );
-
-		if ( length == 0 )
-			return "";
-
-		StringBuilder sb = new StringBuilder( length );
-		while ( sb.length() < length )
-			{
-			// Generate a random int
-			long r = nextLong();
-
-			// toHexString will generation up to 16 hex digits (but the top ones might be zero)
-			String hex = String.format("%016x", r);
-			sb.append( hex );
-			}
-
-		// Ensure exact length, trim if necessary.
-		if ( sb.length() > length )
-			return sb.toString().substring( 0, length );
-
-		return sb.toString();
-		}
-	}
-=======
-public class Biski64 {
+public class Biski64 implements RandomGenerator {
     protected long mix;
     protected long loopMix;
     protected long fastLoop;
@@ -400,6 +166,7 @@
      *
      * @return the next pseudorandom {@code long} value
      */
+    @Override
     public long nextLong() {
         final long output = this.mix + this.loopMix;
         final long oldLoopMix = this.loopMix;
@@ -540,5 +307,4 @@
         // Generate another number from the second stream.
         System.out.printf("  Next value from Stream 1: %d\n", streams[1].nextLong());
     }
-}
->>>>>>> 72dd1031
+}